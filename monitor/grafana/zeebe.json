--- conflicted
+++ resolved
@@ -16229,12 +16229,7 @@
   },
   "timezone": "",
   "title": "Zeebe",
-<<<<<<< HEAD
-  "uid": "I4lo7_EZk",
+  "uid": "zeebe-dashboard",
   "version": 11,
-=======
-  "uid": "zeebe-dashboard",
-  "version": 10,
->>>>>>> 566607f9
   "weekStart": ""
 }