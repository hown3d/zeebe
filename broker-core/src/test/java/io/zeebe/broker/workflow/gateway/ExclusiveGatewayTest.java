/*
 * Zeebe Broker Core
 * Copyright © 2017 camunda services GmbH (info@camunda.com)
 *
 * This program is free software: you can redistribute it and/or modify
 * it under the terms of the GNU Affero General Public License as published by
 * the Free Software Foundation, either version 3 of the License, or
 * (at your option) any later version.
 *
 * This program is distributed in the hope that it will be useful,
 * but WITHOUT ANY WARRANTY; without even the implied warranty of
 * MERCHANTABILITY or FITNESS FOR A PARTICULAR PURPOSE.  See the
 * GNU Affero General Public License for more details.
 *
 * You should have received a copy of the GNU Affero General Public License
 * along with this program.  If not, see <http://www.gnu.org/licenses/>.
 */
package io.zeebe.broker.workflow.gateway;

import static io.zeebe.test.util.MsgPackUtil.asMsgPack;
import static org.assertj.core.api.Assertions.assertThat;
import static org.assertj.core.api.Assertions.tuple;

import com.google.common.collect.Sets;
import io.zeebe.broker.test.EmbeddedBrokerRule;
import io.zeebe.exporter.api.record.Record;
import io.zeebe.exporter.api.record.value.WorkflowInstanceRecordValue;
import io.zeebe.model.bpmn.Bpmn;
import io.zeebe.model.bpmn.BpmnModelInstance;
import io.zeebe.protocol.BpmnElementType;
import io.zeebe.protocol.intent.WorkflowInstanceIntent;
import io.zeebe.test.broker.protocol.clientapi.ClientApiRule;
import io.zeebe.test.broker.protocol.clientapi.PartitionTestClient;
import io.zeebe.test.util.Strings;
import io.zeebe.test.util.record.RecordingExporter;
import io.zeebe.test.util.record.RecordingExporterTestWatcher;
import java.util.List;
import java.util.Set;
import java.util.stream.Collectors;
import org.junit.Before;
import org.junit.ClassRule;
import org.junit.Rule;
import org.junit.Test;
import org.junit.rules.RuleChain;

public class ExclusiveGatewayTest {
  private static EmbeddedBrokerRule brokerRule = new EmbeddedBrokerRule();
  private static ClientApiRule apiRule = new ClientApiRule(brokerRule::getClientAddress);
  @ClassRule public static RuleChain ruleChain = RuleChain.outerRule(brokerRule).around(apiRule);

<<<<<<< HEAD
  @Rule
  public RecordingExporterTestWatcher recordingExporterTestWatcher =
      new RecordingExporterTestWatcher();
=======
  public EmbeddedBrokerRule brokerRule = new EmbeddedBrokerRule();
  public ClientApiRule apiRule = new ClientApiRule(brokerRule::getAtomix);

  @Rule public RuleChain ruleChain = RuleChain.outerRule(brokerRule).around(apiRule);
>>>>>>> cb9ea88a

  private PartitionTestClient testClient;

  @Before
  public void init() {
    testClient = apiRule.partitionClient();
  }

  @Test
  public void shouldSplitOnExclusiveGateway() {
    final String processId = Strings.newRandomValidBpmnId();
    final BpmnModelInstance workflowDefinition =
        Bpmn.createExecutableProcess(processId)
            .startEvent()
            .exclusiveGateway("xor")
            .sequenceFlowId("s1")
            .condition("foo < 5")
            .endEvent("a")
            .moveToLastGateway()
            .sequenceFlowId("s2")
            .condition("foo >= 5 && foo < 10")
            .endEvent("b")
            .moveToLastExclusiveGateway()
            .defaultFlow()
            .sequenceFlowId("s3")
            .endEvent("c")
            .done();
    testClient.deploy(workflowDefinition);

    final long workflowInstance1 =
        testClient
            .createWorkflowInstance(
                r -> r.setBpmnProcessId(processId).setVariables(asMsgPack("foo", 4)))
            .getInstanceKey();
    final long workflowInstance2 =
        testClient
            .createWorkflowInstance(
                r -> r.setBpmnProcessId(processId).setVariables(asMsgPack("foo", 8)))
            .getInstanceKey();
    final long workflowInstance3 =
        testClient
            .createWorkflowInstance(
                r -> r.setBpmnProcessId(processId).setVariables(asMsgPack("foo", 12)))
            .getInstanceKey();
    final Set<Long> workflowInstanceKeys =
        Sets.newHashSet(workflowInstance1, workflowInstance2, workflowInstance3);

    assertThat(
            RecordingExporter.workflowInstanceRecords(WorkflowInstanceIntent.ELEMENT_COMPLETED)
                .valueFilter(r -> workflowInstanceKeys.contains(r.getWorkflowInstanceKey()))
                .withElementType(BpmnElementType.END_EVENT)
                .limit(3))
        .extracting(Record::getValue)
        .extracting(v -> tuple(v.getWorkflowInstanceKey(), v.getElementId()))
        .contains(
            tuple(workflowInstance1, "a"),
            tuple(workflowInstance2, "b"),
            tuple(workflowInstance3, "c"));
  }

  @Test
  public void shouldJoinOnExclusiveGateway() {
    final String processId = Strings.newRandomValidBpmnId();
    final BpmnModelInstance workflowDefinition =
        Bpmn.createExecutableProcess(processId)
            .startEvent()
            .exclusiveGateway("split")
            .sequenceFlowId("s1")
            .condition("foo < 5")
            .exclusiveGateway("joinRequest")
            .moveToLastExclusiveGateway()
            .defaultFlow()
            .sequenceFlowId("s2")
            .connectTo("joinRequest")
            .endEvent("end")
            .done();

    testClient.deploy(workflowDefinition);

    final long workflowInstance1 =
        testClient
            .createWorkflowInstance(
                r -> r.setBpmnProcessId(processId).setVariables(asMsgPack("foo", 4)))
            .getInstanceKey();
    final long workflowInstance2 =
        testClient
            .createWorkflowInstance(
                r -> r.setBpmnProcessId(processId).setVariables(asMsgPack("foo", 8)))
            .getInstanceKey();

    testClient.receiveElementInState(
        workflowInstance1, processId, WorkflowInstanceIntent.ELEMENT_COMPLETED);
    testClient.receiveElementInState(
        workflowInstance2, processId, WorkflowInstanceIntent.ELEMENT_COMPLETED);

    List<String> takenSequenceFlows =
        testClient
            .receiveWorkflowInstances()
            .withIntent(WorkflowInstanceIntent.SEQUENCE_FLOW_TAKEN)
            .withWorkflowInstanceKey(workflowInstance1)
            .limit(3)
            .map(s -> s.getValue().getElementId())
            .collect(Collectors.toList());
    assertThat(takenSequenceFlows).contains("s1").doesNotContain("s2");

    takenSequenceFlows =
        testClient
            .receiveWorkflowInstances()
            .withIntent(WorkflowInstanceIntent.SEQUENCE_FLOW_TAKEN)
            .withWorkflowInstanceKey(workflowInstance2)
            .limit(3)
            .map(s -> s.getValue().getElementId())
            .collect(Collectors.toList());
    assertThat(takenSequenceFlows).contains("s2").doesNotContain("s1");
  }

  @Test
  public void shouldSetSourceRecordPositionCorrectOnJoinXor() {
    // given
    final String processId = Strings.newRandomValidBpmnId();
    final BpmnModelInstance workflowDefinition =
        Bpmn.createExecutableProcess(processId)
            .startEvent()
            .exclusiveGateway("split")
            .sequenceFlowId("s1")
            .condition("foo < 5")
            .exclusiveGateway("joinRequest")
            .moveToLastExclusiveGateway()
            .defaultFlow()
            .sequenceFlowId("s2")
            .connectTo("joinRequest")
            .endEvent("end")
            .done();

    testClient.deploy(workflowDefinition);

    // when
    final long workflowInstance1 =
        testClient
            .createWorkflowInstance(
                r -> r.setBpmnProcessId(processId).setVariables(asMsgPack("foo", 4)))
            .getInstanceKey();

    // then
    testClient.receiveElementInState(
        workflowInstance1, processId, WorkflowInstanceIntent.ELEMENT_COMPLETED);

    List<Record<WorkflowInstanceRecordValue>> sequenceFlows =
        testClient
            .receiveWorkflowInstances()
            .withIntent(WorkflowInstanceIntent.SEQUENCE_FLOW_TAKEN)
            .withWorkflowInstanceKey(workflowInstance1)
            .limit(3)
            .collect(Collectors.toList());

    List<Record<WorkflowInstanceRecordValue>> gateWays =
        testClient
            .receiveWorkflowInstances()
            .withIntent(WorkflowInstanceIntent.ELEMENT_ACTIVATING)
            .withElementType(BpmnElementType.EXCLUSIVE_GATEWAY)
            .withWorkflowInstanceKey(workflowInstance1)
            .limit(2)
            .collect(Collectors.toList());

    assertThat(gateWays.get(0).getSourceRecordPosition())
        .isEqualTo(sequenceFlows.get(0).getPosition());
    assertThat(sequenceFlows.get(1).getValue().getElementId()).isEqualTo("s1");
    assertThat(gateWays.get(1).getSourceRecordPosition())
        .isEqualTo(sequenceFlows.get(1).getPosition());

    // when
    final long workflowInstance2 =
        testClient
            .createWorkflowInstance(
                r -> r.setBpmnProcessId(processId).setVariables(asMsgPack("foo", 8)))
            .getInstanceKey();

    // then
    testClient.receiveElementInState(
        workflowInstance2, processId, WorkflowInstanceIntent.ELEMENT_ACTIVATING);

    sequenceFlows =
        testClient
            .receiveWorkflowInstances()
            .withIntent(WorkflowInstanceIntent.SEQUENCE_FLOW_TAKEN)
            .withWorkflowInstanceKey(workflowInstance2)
            .limit(3)
            .collect(Collectors.toList());

    gateWays =
        testClient
            .receiveWorkflowInstances()
            .withIntent(WorkflowInstanceIntent.ELEMENT_ACTIVATING)
            .withElementType(BpmnElementType.EXCLUSIVE_GATEWAY)
            .withWorkflowInstanceKey(workflowInstance2)
            .limit(2)
            .collect(Collectors.toList());

    assertThat(gateWays.get(0).getSourceRecordPosition())
        .isEqualTo(sequenceFlows.get(0).getPosition());
    assertThat(sequenceFlows.get(1).getValue().getElementId()).isEqualTo("s2");
    assertThat(gateWays.get(1).getSourceRecordPosition())
        .isEqualTo(sequenceFlows.get(1).getPosition());
  }

  @Test
  public void testWorkflowInstanceStatesWithExclusiveGateway() {
    // given
    final String processId = Strings.newRandomValidBpmnId();
    final BpmnModelInstance workflowDefinition =
        Bpmn.createExecutableProcess(processId)
            .startEvent()
            .exclusiveGateway("xor")
            .sequenceFlowId("s1")
            .condition("foo < 5")
            .endEvent("a")
            .moveToLastExclusiveGateway()
            .defaultFlow()
            .sequenceFlowId("s2")
            .endEvent("b")
            .done();

    testClient.deploy(workflowDefinition);

    // when
    final long workflowInstanceKey =
        testClient
            .createWorkflowInstance(
                r -> r.setBpmnProcessId(processId).setVariables(asMsgPack("foo", 4)))
            .getInstanceKey();

    // then
    final List<Record<WorkflowInstanceRecordValue>> workflowEvents =
        testClient
            .receiveWorkflowInstances()
            .withWorkflowInstanceKey(workflowInstanceKey)
            .skipUntil(r -> r.getValue().getElementId().equals("xor"))
            .limitToWorkflowInstanceCompleted()
            .collect(Collectors.toList());

    assertThat(workflowEvents)
        .extracting(Record::getMetadata)
        .extracting(e -> e.getIntent())
        .containsExactly(
            WorkflowInstanceIntent.ELEMENT_ACTIVATING,
            WorkflowInstanceIntent.ELEMENT_ACTIVATED,
            WorkflowInstanceIntent.ELEMENT_COMPLETING,
            WorkflowInstanceIntent.ELEMENT_COMPLETED,
            WorkflowInstanceIntent.SEQUENCE_FLOW_TAKEN,
            WorkflowInstanceIntent.ELEMENT_ACTIVATING,
            WorkflowInstanceIntent.ELEMENT_ACTIVATED,
            WorkflowInstanceIntent.ELEMENT_COMPLETING,
            WorkflowInstanceIntent.ELEMENT_COMPLETED,
            WorkflowInstanceIntent.ELEMENT_COMPLETING,
            WorkflowInstanceIntent.ELEMENT_COMPLETED);
  }

  @Test
  public void shouldSplitIfDefaultFlowIsDeclaredFirst() {
    final String processId = Strings.newRandomValidBpmnId();
    final BpmnModelInstance workflowDefinition =
        Bpmn.createExecutableProcess(processId)
            .startEvent()
            .exclusiveGateway()
            .defaultFlow()
            .endEvent("a")
            .moveToLastExclusiveGateway()
            .condition("foo < 5")
            .endEvent("b")
            .done();

    testClient.deploy(workflowDefinition);

    // when
    final long workflowInstanceKey =
        testClient
            .createWorkflowInstance(
                r1 -> r1.setBpmnProcessId(processId).setVariables(asMsgPack("foo", 10)))
            .getInstanceKey();

    // then
    final List<Record<WorkflowInstanceRecordValue>> completedEvents =
        RecordingExporter.workflowInstanceRecords()
            .withWorkflowInstanceKey(workflowInstanceKey)
            .limitToWorkflowInstanceCompleted()
            .withIntent(WorkflowInstanceIntent.ELEMENT_COMPLETED)
            .withElementType(BpmnElementType.END_EVENT)
            .collect(Collectors.toList());

    assertThat(completedEvents).extracting(r -> r.getValue().getElementId()).containsExactly("a");
  }

  @Test
  public void shouldEndScopeIfGatewayHasNoOutgoingFlows() {
    final String processId = Strings.newRandomValidBpmnId();
    final BpmnModelInstance workflowDefinition =
        Bpmn.createExecutableProcess(processId).startEvent().exclusiveGateway("xor").done();

    testClient.deploy(workflowDefinition);

    // when
    final long workflowInstanceKey =
        testClient
            .createWorkflowInstance(
                r1 -> r1.setBpmnProcessId(processId).setVariables(asMsgPack("foo", 10)))
            .getInstanceKey();

    // then
    final List<Record<WorkflowInstanceRecordValue>> completedEvents =
        RecordingExporter.workflowInstanceRecords()
            .onlyEvents()
            .withWorkflowInstanceKey(workflowInstanceKey)
            .skipUntil(r -> r.getValue().getElementId().equals("xor"))
            .limitToWorkflowInstanceCompleted()
            .collect(Collectors.toList());

    assertThat(completedEvents)
        .extracting(r -> r.getMetadata().getIntent())
        .containsExactly(
            WorkflowInstanceIntent.ELEMENT_ACTIVATING,
            WorkflowInstanceIntent.ELEMENT_ACTIVATED,
            WorkflowInstanceIntent.ELEMENT_COMPLETING,
            WorkflowInstanceIntent.ELEMENT_COMPLETED,
            WorkflowInstanceIntent.ELEMENT_COMPLETING,
            WorkflowInstanceIntent.ELEMENT_COMPLETED);
  }
}<|MERGE_RESOLUTION|>--- conflicted
+++ resolved
@@ -45,19 +45,12 @@
 
 public class ExclusiveGatewayTest {
   private static EmbeddedBrokerRule brokerRule = new EmbeddedBrokerRule();
-  private static ClientApiRule apiRule = new ClientApiRule(brokerRule::getClientAddress);
+  private static ClientApiRule apiRule = new ClientApiRule(brokerRule::getAtomix);
   @ClassRule public static RuleChain ruleChain = RuleChain.outerRule(brokerRule).around(apiRule);
 
-<<<<<<< HEAD
   @Rule
   public RecordingExporterTestWatcher recordingExporterTestWatcher =
       new RecordingExporterTestWatcher();
-=======
-  public EmbeddedBrokerRule brokerRule = new EmbeddedBrokerRule();
-  public ClientApiRule apiRule = new ClientApiRule(brokerRule::getAtomix);
-
-  @Rule public RuleChain ruleChain = RuleChain.outerRule(brokerRule).around(apiRule);
->>>>>>> cb9ea88a
 
   private PartitionTestClient testClient;
 
